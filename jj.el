;;; jj.el --- Integration with jujutsu version control system -*- lexical-binding: t; -*-
;;
;; Copyright (C) 2025 Filip Staffa
;;
;; Author: Filip Staffa
;; Maintainer: Filip Staffa
;; Created: February 28, 2025
;; Modified: February 28, 2025
;; Version: 0.0.1
;; Package-Requires: ((emacs "28.1") (s "1.13.0") (transient "0.8.0"))
;; Keywords: vc jj jujutsu vcs
;; URL: https://github.com/fstaffa/jj.el
;; This file is not part of GNU Emacs.
;;
;;; Commentary:
;; This package provides Emacs integration for jujutsu (jj), a Git-compatible
;; version control system. It offers commands for common jj operations like
;; status, log, describe, new, fetch, and push through an intuitive interface.
;;; Code:


(require 's)
(require 'transient)
(provide 'jj)

;;; Configuration Variables

(defcustom jj-debug-mode nil
  "Enable debug logging for jj command execution.
When non-nil, log detailed information about command execution
to the *Messages* buffer, including commands run, exit codes,
and stderr output."
  :type 'boolean
  :group 'jj)

(defcustom jj-error-buffer-name "*jj-errors*"
  "Name of the buffer used to store detailed error context.
This buffer accumulates error information including timestamps,
commands, exit codes, and stderr/stdout output for debugging
purposes."
  :type 'string
  :group 'jj)

;;; Project Folder Management

(defun jj--get-project-folder ()
  (locate-dominating-file default-directory ".jj" ))

(defun jj--get-project-name ()
  (file-name-nondirectory
   (directory-file-name
    (file-name-directory
     (jj--get-project-folder)))))

(defun jj-window-quit ()
  "Quit the current jj buffer window.
Bound to q key in jj-status-mode."
  (interactive)
  (quit-window))

;;; Major Mode Definition

(define-derived-mode jj-status-mode special-mode "jj-status"
  "Major mode for displaying Jujutsu status."
  :group 'jj
  (setq buffer-read-only t))

;;; Custom Faces for Status Buffer
;; Task Group 3: Buffer Rendering System

(defface jj-status-section-heading
  '((t :inherit font-lock-keyword-face :weight bold))
  "Face for section headers in jj status buffer."
  :group 'jj)

(defface jj-status-change-id-unique
  '((t :inherit font-lock-constant-face :weight bold))
  "Face for unique prefix portion of change IDs in jj status buffer."
  :group 'jj)

(defface jj-status-change-id-suffix
  '((t :inherit shadow))
  "Face for non-unique suffix portion of change IDs in jj status buffer.
Uses shadow face for dimmed/grey appearance."
  :group 'jj)

(defface jj-status-graph
  '((t :inherit font-lock-comment-face))
  "Face for ASCII graph characters in jj status buffer."
  :group 'jj)

;;; Debug Logging

(defun jj--debug-log (format-string &rest args)
  "Log a debug message to *Messages* buffer when `jj-debug-mode' is enabled.
FORMAT-STRING and ARGS are passed to `format' to construct the message.
Messages are prefixed with \"[jj-debug] \" for easy filtering."
  (when jj-debug-mode
    (apply #'message (concat "[jj-debug] " format-string) args)))

;;; Command Execution Infrastructure

(defun jj--run-command (args)
  "Run a jj command with ARGS from the project root.
ARGS can be a list of arguments or a nested list structure.
Nested lists are flattened using `flatten-tree'.

Returns a list: (success-flag stdout stderr exit-code)
where success-flag is t if exit-code is 0, nil otherwise.

Example:
  (jj--run-command '(\"status\"))
  (jj--run-command (list \"log\" \"-r\" my-revset))"
  (let* ((default-directory (jj--get-project-folder))
         (stdout-buffer (generate-new-buffer " *jj-stdout*"))
         (stderr-buffer (generate-new-buffer " *jj-stderr*"))
         (exit-code nil)
         (stdout "")
         (stderr "")
         ;; Flatten nested lists and prepend global args
         (cmd-args (append '("--no-pager" "--color" "never")
                           (flatten-tree args))))
    (jj--debug-log "Command: jj %s" (string-join cmd-args " "))
    (unwind-protect
        (progn
          ;; Call call-process with explicit argument list to avoid apply issues
          (setq exit-code
                (let ((destination (cons stdout-buffer stderr-buffer)))
                  (apply #'call-process
                         (append (list "jj" nil destination nil)
                                 cmd-args))))
          (setq stdout (with-current-buffer stdout-buffer (buffer-string)))
          (setq stderr (with-current-buffer stderr-buffer (buffer-string)))
          (jj--debug-log "Exit code: %d (%s)" exit-code (if (zerop exit-code) "success" "failure"))
          (when (not (string-empty-p stderr))
            (jj--debug-log "Stderr: %s" stderr))
          (list (zerop exit-code) stdout stderr exit-code))
      (kill-buffer stdout-buffer)
      (kill-buffer stderr-buffer))))

;;; Error Handling Functions

(defmacro jj--with-command (command &rest body)
  "Execute jj COMMAND and handle result with BODY on success.
Automatically validates repository, runs command, destructures result,
and handles errors. BODY is executed with stdout, stderr, and exit-code
bound when command succeeds."
  (declare (indent 1))
  `(progn
     (jj--validate-repository)
     (let* ((result (jj--run-command ,command))
            (success (car result))
            (stdout (cadr result))
            (stderr (caddr result))
            (exit-code (cadddr result)))
       (if success
           (progn ,@body)
         (jj--handle-command-error ,command exit-code stderr stdout)))))

(defun jj--validate-repository ()
  "Validate that the current directory is within a jj repository.
Returns the project folder path if valid.
Signals `user-error' if not in a jj repository."
  (let ((project-folder (jj--get-project-folder)))
    (unless project-folder
      (jj--debug-log "Repository validation failed: not in a jj repository")
      (user-error "Not in a jj repository"))
    project-folder))

(defun jj--write-error-buffer (command exit-code stderr stdout)
  "Write detailed error context to the error buffer.
COMMAND is the jj command that failed (can be string or list).
EXIT-CODE is the exit code returned by the command.
STDERR is the stderr output from the command.
STDOUT is the stdout output from the command."
  (let ((error-buffer (get-buffer-create jj-error-buffer-name))
        (command-str (if (listp command)
                         (string-join (flatten-tree command) " ")
                       command)))
    (with-current-buffer error-buffer
      (goto-char (point-max))
      (insert (format "===============================================================================\n"))
      (insert (format "Error at: %s\n" (format-time-string "%Y-%m-%d %H:%M:%S")))
      (insert (format "===============================================================================\n\n"))
      (insert (format "Command: jj %s\n" command-str))
      (insert (format "Exit Code: %d\n\n" exit-code))
      (insert (format "--- Stderr ---\n%s\n" (if (string-empty-p stderr) "<empty>" stderr)))
      (insert (format "--- Stdout ---\n%s\n" (if (string-empty-p stdout) "<empty>" stdout)))
      (insert (format "===============================================================================\n\n")))))

(defun jj--handle-command-error (command exit-code stderr stdout)
  "Handle command errors by categorizing and signaling appropriate error type.
COMMAND is the jj command that failed (can be string or list).
EXIT-CODE is the exit code returned by the command.
STDERR is the stderr output from the command.
STDOUT is the stdout output from the command.

Error categorization:
- User errors (exit codes 1-2 or \"invalid\" in stderr): signals `user-error'
- Command failures (exit codes 1-255): signals `error'
- System errors (binary not found): signals `error'"
  ;; Log error handling
  (let ((command-str (if (listp command)
                         (string-join (flatten-tree command) " ")
                       command)))
    (jj--debug-log "Handling command error: command=%s exit-code=%d" command-str exit-code)

    ;; Write error context to buffer before signaling
    (jj--write-error-buffer command exit-code stderr stdout)

    ;; Categorize and signal appropriate error
    (cond
     ;; User errors: exit codes 1-2 or "invalid" in stderr
     ((or (and (>= exit-code 1) (<= exit-code 2))
          (string-match-p "invalid" stderr))
      (jj--debug-log "Error type: user-error")
      (user-error "jj command failed: %s (exit code %d)" command-str exit-code))

     ;; Command failures: all other non-zero exit codes
     (t
      (jj--debug-log "Error type: command-failure")
      (error "jj command failed: %s (exit code %d)" command-str exit-code)))))

;;; Status Buffer Command Execution Functions

(defun jj-status--fetch-revision-list ()
  "Fetch revision list from jj log with graph output.
Executes: jj log --revisions \"immutable_heads()..@\"
with custom template for change_id, description, and bookmarks.
Returns raw command output string with graph (graph is shown by default).
The graph symbols appear on the left of each line."
  (jj--with-command '("log" "--revisions" "immutable_heads()..@" "-T" "change_id ++ ' | ' ++ description.first_line() ++ ' | ' ++ bookmarks")
    stdout))

(defun jj-status--fetch-working-copy-status ()
  "Fetch working copy status from jj status command.
Executes: jj status
Returns raw command output string."
  (jj--with-command '("status")
    stdout))

(defun jj-status--fetch-bookmark-list ()
  "Fetch bookmark list from jj bookmark command.
Executes: jj bookmark list (uses default output format).
Returns raw command output string.
Default format: name: change_id commit_id description"
  (jj--with-command '("bookmark" "list")
    stdout))


;;; Status Buffer Parsing Functions
;; Task Group 2: Output Parsing & Data Structures

(defun jj-status--parse-log-output (output)
  "Parse jj log OUTPUT with graph into list of revision plists.

INPUT: Raw jj log output string with graph characters and custom template.
The expected format from jj is:
  GRAPH  CHANGE_ID | DESCRIPTION | BOOKMARKS
  GRAPH  (connector lines like │ or ~)

Each revision is on a single line with pipe-separated fields.
Graph connector lines are skipped.

RETURNS: List of revision plists with structure:
  (:graph-line GRAPH :change-id ID :description DESC :bookmarks LIST)

Example:
  (jj-status--parse-log-output \"@  qpvuntsm | Working copy | main\\n│\\n\")
  => ((:graph-line \"@  \" :change-id \"qpvuntsm\"
       :description \"Working copy\" :bookmarks (\"main\")))"
  (when (and output (not (string-empty-p output)))
    (let ((lines (split-string output "\n" t))
          (revisions '()))
      ;; Parse each line
      (dolist (line lines)
        ;; Match lines with change IDs (contain alphanumeric after graph symbols)
        ;; Format: GRAPH  CHANGEID | DESCRIPTION | BOOKMARKS
        (when (string-match "\\`\\([^a-z]*\\)\\([a-z0-9]+\\) |\\([^|]*\\)|\\(.*\\)\\'" line)
          (let* ((graph (match-string 1 line))
                 (change-id (match-string 2 line))
                 (description-raw (match-string 3 line))
                 (bookmarks-raw (match-string 4 line))
                 (description (if description-raw (string-trim description-raw) ""))
                 (bookmarks-str (if bookmarks-raw (string-trim bookmarks-raw) ""))
                 (bookmarks (if (string-empty-p bookmarks-str)
                                nil
                              (split-string bookmarks-str " " t))))
            (push (list :graph-line graph
                        :change-id change-id
                        :description description
                        :bookmarks bookmarks)
                  revisions))))
      ;; Return revisions in correct order (they were pushed in reverse)
      (nreverse revisions))))

(defun jj-status--parse-status-output (output)
  "Parse jj status OUTPUT into list of file plists.

INPUT: Raw jj status output string showing file changes.
Expected format:
  Working copy changes:
  A file1.txt
  M file2.txt
  ...

RETURNS: List of file plists with structure:
  (:path PATH :status STATUS)

Status indicators: A (added), M (modified), R (removed), ? (untracked)

Example:
  (jj-status--parse-status-output \"Working copy changes:\\nM  test.txt\\n\")
  => ((:path \"test.txt\" :status \"M\"))"
  (when (and output (not (string-empty-p output)))
    (let ((lines (split-string output "\n" t))
          (files '())
          (in-changes-section nil))
      (dolist (line lines)
        (cond
         ;; Mark when we enter the changes section
         ((string-match-p "Working copy changes:" line)
          (setq in-changes-section t))

         ;; Parse file status lines (STATUS PATH)
         ((and in-changes-section
               (string-match "\\`\\([AMRI?]\\) \\(.+\\)\\'" line))
          (let ((status (match-string 1 line))
                (path (match-string 2 line)))
            (push (list :path path :status status) files)))))

      ;; Return files in correct order
      (nreverse files))))

(defun jj-status--parse-bookmark-output (output)
  "Parse jj bookmark list OUTPUT into list of bookmark plists.

INPUT: Raw jj bookmark list output with default format.
Expected format:
  bookmark1: change_id1 commit_id1 description1
  bookmark2: change_id2 commit_id2 description2
  ...

RETURNS: List of bookmark plists with structure:
  (:name NAME :change-id CHANGE-ID)

Example:
  (jj-status--parse-bookmark-output \"main: qpvuntsm abc123 description\\n\")
  => ((:name \"main\" :change-id \"qpvuntsm\"))"
  (when (and output (not (string-empty-p output)))
    (let ((lines (split-string output "\n" t))
          (bookmarks '()))
      (dolist (line lines)
        ;; Match: name: change_id commit_id description
        (when (string-match "\\`\\([^:]+\\): \\([a-z0-9]+\\) " line)
          (let ((name (match-string 1 line))
                (change-id (match-string 2 line)))
            (push (list :name name :change-id change-id) bookmarks))))

      ;; Return bookmarks in correct order
      (nreverse bookmarks))))

(defun jj-status--determine-unique-prefix (change-id)
  "Determine unique prefix for CHANGE-ID by querying jj.

INPUT: Full change ID string (e.g., \"qpvuntsmqxuquz57\")

RETURNS: Plist with structure:
  (:unique-prefix PREFIX :full-id CHANGE-ID)

The function queries jj using the template 'shortest(change_id)' to determine
the shortest unique prefix. Falls back to first 8 characters if query fails.

Example:
  (jj-status--determine-unique-prefix \"qpvuntsmqxuquz57\")
  => (:unique-prefix \"qpvuntsm\" :full-id \"qpvuntsmqxuquz57\")"
  (let* ((result (jj--run-command (list "log" "-r" change-id "-T" "shortest(change_id)" "--no-graph")))
         (success (car result))
         (stdout (cadr result)))
    (if success
        (list :unique-prefix (string-trim stdout)
              :full-id change-id)
      ;; Fallback to first 8 characters if query fails
      (list :unique-prefix (substring change-id 0 (min 8 (length change-id)))
            :full-id change-id))))

;;; Status Buffer Rendering Functions
;; Task Group 3: Buffer Rendering System

(defun jj-status--render-section-header (title)
  "Render a section header with TITLE in the current buffer.

Inserts the TITLE with bold face styling and adds a blank line after.
Uses text properties to apply the `jj-status-section-heading' face.

Example:
  (jj-status--render-section-header \"Working Copy Changes\")"
  (insert (propertize title 'face 'jj-status-section-heading))
  (insert "\n\n"))

(defun jj-status--format-change-id (change-id)
  "Format CHANGE-ID with bold unique prefix and grey suffix.

INPUT: Full change ID string (e.g., \"qpvuntsmqxuquz57\")

RETURNS: Propertized string with faces applied:
  - First 8 characters (or unique prefix): bold face
  - Remaining characters: dimmed/grey face

The function determines the unique prefix length by checking if the
change-id is longer than 8 characters. If so, it splits at character 8.

Example:
  (jj-status--format-change-id \"qpvuntsmqxuquz57\")
  => \"qpvuntsm\" (bold) + \"qxuquz57\" (grey)"
  (let* ((prefix-length (min 8 (length change-id)))
         (prefix (substring change-id 0 prefix-length))
         (suffix (if (> (length change-id) prefix-length)
                     (substring change-id prefix-length)
                   "")))
    (concat
     (propertize prefix 'face 'jj-status-change-id-unique)
     (if (not (string-empty-p suffix))
         (propertize suffix 'face 'jj-status-change-id-suffix)
       ""))))

(defun jj-status--render-working-copy (files)
  "Render Working Copy Changes section with FILES list.

INPUT: List of file plists with structure (:path PATH :status STATUS)

Inserts section header \"Working Copy Changes\" followed by file entries.
Each file is formatted as \"  [STATUS]  [path]\" with consistent indentation.
If FILES is empty, displays \"  (no changes)\" instead.

This function marks each file entry with the `jj-item' text property for
navigation support.

Example:
  (jj-status--render-working-copy
    '((:path \"file.txt\" :status \"M\")
      (:path \"new.el\" :status \"A\")))"
  (jj-status--render-section-header "Working Copy Changes")
  (if files
      (dolist (file files)
        (let ((status (plist-get file :status))
              (path (plist-get file :path))
              (start (point)))
          (insert (format "  %s  %s\n" status path))
          ;; Mark item bounds for navigation
          (jj-status--mark-item-bounds start (point) file)))
    (insert "  (no changes)\n"))
  (insert "\n"))

(defun jj-status--render-revisions (revisions)
  "Render Revisions section with REVISIONS list.

INPUT: List of revision plists with structure:
  (:graph-line GRAPH :change-id ID :description DESC :bookmarks LIST)

Inserts section header \"Revisions (immutable_heads()..@)\" followed by
revision entries. Each revision displays:
  - Graph line prefix (e.g., \"@  \", \"◉  \", \"│  \")
  - Formatted change ID with bold/grey styling
  - Description (or \"no description set\")
  - Bookmarks in [bracket] format if present

Maintains graph alignment using monospace spacing.

This function marks each revision entry with the `jj-item' text property for
navigation support.

Example:
  (jj-status--render-revisions
    '((:graph-line \"@  \" :change-id \"qpvuntsm\"
       :description \"Working copy\" :bookmarks (\"main\"))))"
  (jj-status--render-section-header "Revisions (immutable_heads()..@)")
  (if revisions
      (dolist (revision revisions)
        (let ((graph (plist-get revision :graph-line))
              (change-id (plist-get revision :change-id))
              (description (plist-get revision :description))
              (bookmarks (plist-get revision :bookmarks))
              (start (point)))
          ;; Insert graph prefix with face
          (insert (propertize graph 'face 'jj-status-graph))
          ;; Insert formatted change ID
          (insert (jj-status--format-change-id change-id))
          (insert "  ")
          ;; Insert description
          (insert description)
          ;; Insert bookmarks if present
          (when bookmarks
            (insert " ")
            (dolist (bookmark bookmarks)
              (insert (format "[%s]" bookmark))
              (insert " ")))
          (insert "\n")
          ;; Mark item bounds for navigation
          (jj-status--mark-item-bounds start (point) revision)))
    (insert "  (no revisions)\n"))
  (insert "\n"))

(defun jj-status--render-bookmarks (bookmarks)
  "Render Bookmarks section with BOOKMARKS list.

INPUT: List of bookmark plists with structure:
  (:name NAME :change-id CHANGE-ID)

Inserts section header \"Bookmarks\" followed by bookmark entries.
Each bookmark is formatted as \"  [name]  → [change-id]\" with arrow separator.
If BOOKMARKS is empty, displays \"  (no bookmarks)\" instead.

Example:
  (jj-status--render-bookmarks
    '((:name \"main\" :change-id \"qpvuntsm\")
      (:name \"dev\" :change-id \"yqosqzyt\")))"
  (jj-status--render-section-header "Bookmarks")
  (if bookmarks
      (dolist (bookmark bookmarks)
        (let ((name (plist-get bookmark :name))
              (change-id (plist-get bookmark :change-id)))
          (insert (format "  %s  → %s\n" name change-id))))
    (insert "  (no bookmarks)\n"))
  (insert "\n"))

(defun jj-status--render-buffer (revisions files bookmarks)
  "Render complete status buffer with REVISIONS, FILES, and BOOKMARKS.

Main rendering coordinator function. Takes parsed data structures and
renders them into the current buffer in the following order:
  1. Buffer title: \"jj: [project-name]\"
  2. Working Copy Changes section
  3. Revisions section
  4. Bookmarks section

Manages buffer read-only state: disables it during rendering, then
re-enables it after completion.

INPUT:
  REVISIONS - List of revision plists from jj-status--parse-log-output
  FILES - List of file plists from jj-status--parse-status-output
  BOOKMARKS - List of bookmark plists from jj-status--parse-bookmark-output

The function clears existing buffer content before rendering.

Example:
  (jj-status--render-buffer
    '((:graph-line \"@  \" :change-id \"qpvuntsm\"
       :description \"Working copy\" :bookmarks nil))
    '((:path \"file.txt\" :status \"M\"))
    '((:name \"main\" :change-id \"qpvuntsm\")))"
  (let ((inhibit-read-only t))
    (erase-buffer)
    ;; Insert buffer title
    (insert (propertize (format "jj: %s\n\n" (jj--get-project-name))
                        'face 'jj-status-section-heading))
    ;; Render sections in order
    (jj-status--render-working-copy files)
    (jj-status--render-revisions revisions)
    (jj-status--render-bookmarks bookmarks)))

;;; Status Buffer Navigation Functions
;; Task Group 4: Navigation System

(defun jj-status--mark-item-bounds (start end item-plist)
  "Mark text between START and END with jj-item text property.
ITEM-PLIST is the file or revision plist to associate with this region."
  (put-text-property start end 'jj-item item-plist))

(defun jj-status--item-at-point ()
  "Return plist identifying item under cursor.
Returns (:type 'file/:revision/nil :data plist)."
  (let ((item (get-text-property (point) 'jj-item)))
    (cond
     ((and item (plist-get item :path))
      (list :type 'file :data item))
     ((and item (plist-get item :change-id))
      (list :type 'revision :data item))
     (t
      (list :type nil :data nil)))))

(defun jj-status-next-item ()
  "Move point to next file or revision.
Bound to n key in jj-status-mode."
  (interactive)
  (let ((start-pos (point))
        (found nil))
    (forward-line 1)
    (while (and (not found) (not (eobp)))
      (if (get-text-property (point) 'jj-item)
          (setq found t)
        (forward-line 1)))
    (when (and (not found) (eobp))
      (goto-char (point-min))
      (while (and (not found) (< (point) start-pos))
        (if (get-text-property (point) 'jj-item)
            (setq found t)
          (forward-line 1))))
    (unless found
      (goto-char start-pos))))

(defun jj-status-prev-item ()
  "Move point to previous file or revision.
Bound to p key in jj-status-mode."
  (interactive)
  (let ((start-pos (point))
        (found nil))
    (forward-line -1)
    (while (and (not found) (not (bobp)))
      (if (get-text-property (point) 'jj-item)
          (setq found t)
        (forward-line -1)))
    (when (and (not found) (bobp))
      (goto-char (point-max))
      (while (and (not found) (> (point) start-pos))
        (if (get-text-property (point) 'jj-item)
            (setq found t)
          (forward-line -1))))
    (unless found
      (goto-char start-pos))))

(defun jj-status-show-diff ()
  "Show diff for file or revision at point.
Bound to RET key in jj-status-mode.
Currently displays a placeholder message."
  (interactive)
  (let* ((item-info (jj-status--item-at-point))
         (item-type (plist-get item-info :type)))
    (cond
     ((eq item-type 'file)
      (message "Diff viewing: coming in roadmap item #5"))
     ((eq item-type 'revision)
      (message "Diff viewing: coming in roadmap item #5"))
     (t
      (message "No item at point")))))

;;; Status Buffer File Staging Functions
;; Task Group 5: File Staging System

(defun jj-status--find-last-described-revision (revisions)
  "Find most recent revision where description is not empty.

INPUT: List of revision plists from jj-status--parse-log-output

RETURNS: Revision plist or nil if no described revision found.

Iterates from top of list (most recent), skips the working copy revision
(marked with @ in graph-line), and returns the first revision with a
non-empty description.

Example:
  (jj-status--find-last-described-revision
    '((:graph-line \"@  \" :change-id \"abc\" :description \"\")
      (:graph-line \"○  \" :change-id \"def\" :description \"Add feature\")))
  => (:graph-line \"○  \" :change-id \"def\" :description \"Add feature\")"
  (when revisions
    (cl-loop for revision in revisions
             for graph = (plist-get revision :graph-line)
             for description = (plist-get revision :description)
             ;; Skip working copy (@) and revisions with empty or placeholder descriptions
             when (and (not (string-match-p "@" graph))
                       (not (string-empty-p description))
                       (not (string-match-p "(no description set)" description)))
             return revision)))

(defun jj-status--validate-staging-target (change-id)
  "Check if CHANGE-ID is mutable (not immutable).

INPUT: Revision change ID string

RETURNS: t if mutable, nil if immutable

Queries jj for immutable revisions and checks if CHANGE-ID is in the list.
Uses `jj--with-command' for consistent error handling.

Example:
  (jj-status--validate-staging-target \"abc123\")
  => t  ; if abc123 is mutable"
  (let* ((result (jj--run-command '("log" "-r" "immutable_heads()" "-T" "change_id" "--no-graph")))
         (success (car result))
         (stdout (cadr result)))
    (if success
        (let ((immutable-ids (split-string (string-trim stdout) "\n" t)))
          (not (member change-id immutable-ids)))
      ;; If query fails, assume mutable (safer for user)
      t)))

(defun jj-status-refresh ()
  "Refresh the status buffer with current repository state.
Bound to g key in jj-status-mode.

Re-fetches repository data and re-renders the status buffer.
Preserves cursor position by remembering the item at point."
  (interactive)
  (jj--validate-repository)
  ;; Save cursor position by remembering the item at point
  (let ((saved-item (get-text-property (point) 'jj-item))
        (saved-line (line-number-at-pos)))
    ;; Fetch data from jj
    (let ((revision-output (jj-status--fetch-revision-list))
          (status-output (jj-status--fetch-working-copy-status))
          (bookmark-output (jj-status--fetch-bookmark-list)))
      ;; Parse outputs into data structures
      (let ((revisions (jj-status--parse-log-output revision-output))
            (files (jj-status--parse-status-output status-output))
            (bookmarks (jj-status--parse-bookmark-output bookmark-output)))
        ;; Re-render current buffer
        (jj-status--render-buffer revisions files bookmarks)
        ;; Update parsed data for navigation and staging
        (setq-local jj-status--parsed-data (list :revisions revisions
                                                  :files files
                                                  :bookmarks bookmarks))
        ;; Restore cursor position
        (when saved-item
          (goto-char (point-min))
          (let ((found nil))
            ;; Try to find the same item in the refreshed buffer
            (while (and (not found) (not (eobp)))
              (let ((current-item (get-text-property (point) 'jj-item)))
                (when (equal current-item saved-item)
                  ;; Move to beginning of line for consistency
                  (beginning-of-line)
                  (setq found t))
                (unless found
                  (forward-char))))
            ;; If item not found, go back to the original line (or close to it)
            (unless found
              (goto-char (point-min))
              (forward-line (1- saved-line)))))
        (message "Status refreshed")))))

(defun jj-status-stage-file ()
  "Stage file at point to last described revision.

Interactive command bound to s key in jj-status-mode.

Workflow:
  1. Get item at point using `jj-status--item-at-point'
  2. Error if not on a file
  3. Find last described revision from buffer-local data
  4. Error if no described revision exists
  5. Validate target is mutable
  6. Error if target is immutable
  7. Execute: jj squash --from @ --into [target-change-id] [filename]
  8. Display success message
  9. Trigger buffer refresh

Error messages:
  - \"Not on a file\" if cursor not on a file item
  - \"No described revision found\" if no described revision exists
  - \"Cannot stage to immutable revision\" if target is immutable"
  (interactive)
  (let* ((item-info (jj-status--item-at-point))
         (item-type (plist-get item-info :type))
         (item-data (plist-get item-info :data)))
    ;; Error if not on a file
    (unless (eq item-type 'file)
      (user-error "Not on a file"))

    ;; Get buffer-local revisions
    (let* ((parsed-data (buffer-local-value 'jj-status--parsed-data (current-buffer)))
           (revisions (plist-get parsed-data :revisions))
           (target-revision (jj-status--find-last-described-revision revisions)))
      ;; Error if no described revision
      (unless target-revision
        (user-error "No described revision found"))

      (let ((target-change-id (plist-get target-revision :change-id))
            (file-path (plist-get item-data :path)))
        ;; Validate target is mutable
        (unless (jj-status--validate-staging-target target-change-id)
          (user-error "Cannot stage to immutable revision"))

        ;; Execute squash command
        (jj--with-command (list "squash" "--from" "@" "--into" target-change-id file-path)
          (let ((prefix (substring target-change-id 0 (min 8 (length target-change-id)))))
            (message "Staged %s to %s" file-path prefix))
          (jj-status-refresh))))))

;;; User-Facing Commands

(defun jj-status ()
  "Display the status of the current jj repository with magit-like interface."
  (interactive)
  (jj--validate-repository)
  ;; Fetch data from jj
  (let ((revision-output (jj-status--fetch-revision-list))
        (status-output (jj-status--fetch-working-copy-status))
        (bookmark-output (jj-status--fetch-bookmark-list)))
    ;; Parse outputs into data structures
    (let ((revisions (jj-status--parse-log-output revision-output))
          (files (jj-status--parse-status-output status-output))
          (bookmarks (jj-status--parse-bookmark-output bookmark-output)))
      ;; Render buffer
      (let ((buffer (get-buffer-create (format "jj: %s" (jj--get-project-name)))))
        (with-current-buffer buffer
          ;; Render buffer with text properties FIRST
          (jj-status--render-buffer revisions files bookmarks)
          ;; Enable mode AFTER text properties are set (Emacs 29.4 compatibility)
          (jj-status-mode)
          ;; Store parsed data AFTER mode is enabled (mode may clear local vars)
          (setq-local jj-status--parsed-data (list :revisions revisions
                                                    :files files
                                                    :bookmarks bookmarks)))
        (switch-to-buffer buffer)))))


(defvar jj-describe-mode-map
  (let ((map (make-sparse-keymap)))
    (define-key map (kbd "C-c C-c") 'jj-describe-finish)
    (define-key map (kbd "C-c C-k") 'jj-describe-cancel)
    map)
  "Keymap for `jj-describe-mode'.")

(define-derived-mode jj-describe-mode text-mode "JJ-Describe"
  "Major mode for editing JJ commit messages."
  (setq-local comment-start "#")
  (setq-local comment-end "")
  (setq-local comment-use-syntax nil)
  (setq-local font-lock-defaults '(nil t))
  (font-lock-add-keywords nil
                          '(("^#.*" . font-lock-comment-face)))
  (auto-fill-mode 1))

(defun jj-describe-finish ()
  "Finish editing the commit message and execute the describe command."
  (interactive)
  (let ((message (buffer-substring-no-properties (point-min) (point-max)))
        (buffer (current-buffer)))
    ;; Remove comment lines
    (with-temp-buffer
      (insert message)
      (goto-char (point-min))
      (while (re-search-forward "^#.*\n" nil t)
        (replace-match ""))
      (setq message (string-trim (buffer-string))))
    
    (if (string-empty-p message)
        (message "Aborting describe due to empty message")
      (let ((cmd (concat "describe -m \"" (replace-regexp-in-string "\"" "\\\\\"" message) "\"")))
        (jj--run-command cmd)
        (message "Change described successfully")))
    
    (kill-buffer buffer)
    (jj-status)))

(defun jj-describe-cancel ()
  "Cancel the describe operation."
  (interactive)
  (message "Describe canceled")
  (kill-buffer (current-buffer))
  (jj-status))

(defun jj-status-describe (args)
  "Run jj describe with ARGS."
  (interactive (list (transient-args 'jj-status-describe-popup)))
<<<<<<< HEAD
  (if (seq-find (lambda (arg) (string-prefix-p "-m=" arg)) args)
      (let* ((cmd (concat "describe " (string-join args " "))))
        (jj--run-command cmd)
        (jj-status))
    (let* ((buffer (get-buffer-create "*jj-describe*"))
           (current-description (string-trim (jj--run-command "log --no-graph -r @ -T description"))))
      (with-current-buffer buffer
        (jj-describe-mode)
        (erase-buffer)
        (when (not (string-empty-p current-description))
          (insert current-description)
          (insert "\n"))
        (insert "
# Please enter the commit message for your changes. Lines starting
# with '#' will be ignored, and an empty message aborts the describe.
#
# Current changes to describe:
")
        ;; Insert the status output as comments
        (let ((status (jj--run-command "status")))
          (dolist (line (split-string status "\n"))
            (insert "# " line "\n")))
        (goto-char (point-min)))
      (switch-to-buffer buffer)
      (message "Type C-c C-c to finish, C-c C-k to cancel"))))
=======
  (jj--with-command (cons "describe" args)
    (jj-status)))
>>>>>>> 56e187bd

(transient-define-prefix jj-status-describe-popup ()
  "Popup for jujutsu describe comand."
  ["Options"
   ("-m" "Message" "-m" :reader (lambda (&rest _args) (read-string "Message: ")))]
  ["Actions"
   ("d" "Describe" jj-status-describe)])

(defun jj--log-count-revs (revset)
  "Count number of revisions in log for REVSET."
  (jj--with-command (list "log" "-T" "\"a\"" "--revisions" revset "--no-graph")
    (length stdout)))

(defun jj--status-abandon-revset-from-trunk ()
  "Prompt for branch name and create revset from trunk."
  (interactive)
  (jj--validate-repository)
  (let* ((jj-current-revset
          (format "trunk()..%s"
                  (jj--bookmarks-select)))
         (revision-count (jj--log-count-revs jj-current-revset)))
    (if (y-or-n-p (format "Abandon %d revisions? " revision-count))
        (jj-status-abandon (list jj-current-revset)))))

(defun jj--bookmarks-get ()
  "Get list of bookmarks from jj repository."
  (jj--with-command '("bookmark" "list" "-T" "name ++ \"\\n\"")
    (s-split "\n" stdout 't)))

(defun jj--bookmarks-select ()
  "Select bookmark from jj."
  (let ((bookmark (completing-read "Select branch: " (jj--bookmarks-get))))
    bookmark))

(defun jj-status-abandon (args)
  "Run jj abandon with ARGS."
  (interactive (list (transient-args 'jj-status-abandon-popup)))
  (jj--with-command (cons "abandon" args)
    (jj-status)))

(transient-define-prefix jj-status-abandon-popup ()
  "Popup for jujutsu abandon comand."
  ["Actions"
   ("a" "Abandon current commit" jj-status-abandon)
   ("b" "Abandon branch from trunk" jj--status-abandon-revset-from-trunk)])

(defun jj--log (args)
  "Run jj log with ARGS."
  (interactive (list (transient-args 'jj-status-log-popup)))
  (jj--log-show (cons "log" args)))

(defun jj--log-show (args)
  "Show log for given ARGS."
  (interactive)
  (jj--with-command args
    (let ((buffer (get-buffer-create (format "jj log: %s" (jj--get-project-name)))))
      (with-current-buffer buffer
        (let ((inhibit-read-only t))
          (erase-buffer)
          (insert stdout)
          (jj-status-mode)))
      (switch-to-buffer buffer))))

(defun jj--revset-read (&rest _args)
  "Read revset from user."
  (read-string "-r "))

(transient-define-prefix jj-status-log-popup ()
  "Popup for jujutsu log command"
  :value '("-n=256")
  ["Options"
   ("-r" "Revisions" "--revisions=" :reader jj--revset-read)
   ("-n" "Number of revisions to show" "-n=" :reader (lambda (&rest _args) (read-string "-n ")))
   ("-s" "Summary, for each path show only whethr it was added, modified or deleted" "--summary" )
   ("-p" "Show patch" "--patch" )
   ("-R" "Show revisions in the opposite order (older first)" "--reversed" )
   ("-G" "Do not display the graph" "--no-graph" )
   ("-S" "Show histogram of changes" "--stat" )
   ("-w" "Ignore whitespace when comparing lines" "--ignore-all-space" )
   ("-W" "Ignore changes in amount of whitespace when comparing lines" "--ignore-space-change" )
   ]
  ["Actions"
   ("l" "Log" jj--log)])

(defun jj--read-revision ()
  "Read revision from user."
  (read-string "Revision: "))

(transient-define-suffix jj--new-parent-revisions-add ()
  "Add REV to the list of parent revisions."
  (interactive)
  (let ((rev (jj--read-revision))
        (scope (transient-scope)))
    (if (and (stringp rev) (not (string-empty-p rev)))
        (push rev scope)
      (user-error (format "Invalid revision %s" rev)))
    (transient-setup transient-current-command nil nil :scope scope)
    (message "Added %s" rev)
    (message "Parents: %s" scope)))

(transient-define-suffix jj--new-parent-revisions-clear ()
  "Clear list of parent revisions."
  (interactive)
  (transient-setup transient-current-command nil nil :scope nil)
  (transient--redisplay))

(defun jj--new-parent-revisions-display ()
  "Display list of parent revisions."
  (if (transient-scope)
      (format "Parents: %s" (s-join ", " (transient-scope)))
    "Using default parent (@)"))

(defun jj--new (args)
  "Run jj new with ARGS."
  (interactive (list (transient-args 'jj-status-new-popup)))
  (jj--with-command (append '("new") (transient-scope) args)
    (jj-status)))

(transient-define-prefix jj-status-new-popup ()
  "Popup for jujutsu new command."
  ["Parent revisions"
   (:info #'jj--new-parent-revisions-display)
   ("a" "Add parent revision" jj--new-parent-revisions-add :transient t)
   ("c" "Clear parent revisions" jj--new-parent-revisions-clear :transient t)
   ]

  ["Options"
   ("-m" "Message" "-m" :reader (lambda (&rest _args) (read-string "Message: ")))
   ("-E" "Do not edit the newly created change" "--no-edit")
   ("-b" "Insert the new change before the given commit" "--insert-before" :reader jj--revset-read)
   ("-a" "Insert the new change after the given commit" "--insert-after" :reader jj--revset-read)
   ]
  ["Actions"
   ("n" "New" jj--new)]
  (interactive)
  (transient-setup 'jj-status-new-popup nil nil :scope nil))

(defun jj--fetch (args)
  "Run jj fetch with ARGS."
  (interactive (list (transient-args 'jj-fetch-popup)))
  (jj--with-command (append '("git" "fetch") args)
    (message "Successfully fetched")
    (jj-status)))

(transient-define-prefix jj-fetch-popup ()
  "Popup for jujutsu git fetch command"
  :value '("--branch=glob:*")
  ["Options"
   ("-b" "Fetch only some branches" "--branch" :reader (lambda (&rest _args) (read-string "--branch ")))
   ("-r" "The remote to fetch from" "--remote" :reader (lambda (&rest _args) (read-string "--remote "))) ;;can be repeated
   ("-a" "Fetch from all remotes" "--all-remotes")
   ]
  ["Actions"
   ("f" "Fetch" jj--fetch)])

(defun jj--push (args)
  "Run jj push with ARGS."
  (interactive (list (transient-args 'jj-push-popup)))
  (jj--with-command (append '("git" "push") args)
    (jj-status)))

(transient-define-prefix jj-push-popup ()
  "Popup for jujutsu git push command"
  ["Options"
<<<<<<< HEAD
   ("-r" "The remote to push to" "--remote=" (lambda (&rest _args) (s-concat  "\"" (read-string "--remote ") "\"")))
=======
   ("-b" "Push only this bookmark or bookmarks matchin a pattern" "--bookmark=" :reader (lambda (&rest _args) (read-string "--bookmark "))) ;;can be repeated
   ("-c" "Push this commit by creating a bookmark based on its change ID" "--change=" :reader (lambda (&rest _args) (read-string "--change "))) ;;can be repeated
   ("-r" "The remote to push to" "--remote=" :reader (lambda (&rest _args) (read-string "--remote ")))
   ("-a" "Push all bookmark (including new and deleted)" "--all")
   ("-t" "Push all tracked bookmarks" "--tracked")
   ("-N" "Push all new bookmarks" "--allow-new")
   ("-d" "Push all deleted bookmarks" "--deleted")
>>>>>>> 56e187bd
   ("-e" "Allow pushing commits with empty descriptions" "--allow-empty-description")
   ("-P" "Allow pushing commits that are private" "--allow-private")
   ]
  ["Push"
   ("p" "Push" jj--push)
   ("c" "Push current commit (@)" (lambda ()
                                    (interactive)
                                    (jj--push (append '("-c=@") (transient-args 'jj-push-popup)))))
   ("C" "Push specific revision" (lambda ()
                                   (interactive)
                                   (let ((revision (jj--read-revision)))
                                     (jj--push (append (list (format "-c=%s" revision)) 
                                                       (transient-args 'jj-push-popup))))))
   ("b" "Push specific bookmark" (lambda ()
                                   (interactive)
                                   (let ((bookmark (read-string "Bookmark: ")))
                                     (jj--push (append (list (format "--bookmark=\"%s\"" bookmark)) 
                                                       (transient-args 'jj-push-popup))))))
   ("a" "Push all bookmarks" (lambda ()
                               (interactive)
                               (jj--push (append '("--all") (transient-args 'jj-push-popup)))))
   ("t" "Push tracked bookmarks" (lambda ()
                                   (interactive)
                                   (jj--push (append '("--tracked") (transient-args 'jj-push-popup)))))
   ("n" "Push new bookmarks" (lambda ()
                               (interactive)
                               (jj--push (append '("--allow-new") (transient-args 'jj-push-popup)))))
   ("d" "Push deleted bookmarks" (lambda ()
                                   (interactive)
                                   (jj--push (append '("--deleted") (transient-args 'jj-push-popup)))))])

(transient-define-prefix jj-status-popup ()
  "Popup for jujutsu actions in the status buffer.
Use n/p to navigate between items, s to stage files, g to refresh."
  ["Navigation"
   ("n" "Next item" jj-status-next-item)
   ("p" "Previous item" jj-status-prev-item)]
  ["File Operations"
   ("s" "Stage file" jj-status-stage-file)
   ("g" "Refresh" jj-status-refresh)]
  ["Actions"
   ("d" "Describe change" jj-status-describe-popup)
   ("a" "Abandon change" jj-status-abandon-popup)
   ("l" "Log" jj-status-log-popup)
   ("n" "new" jj-status-new-popup)
   ("f" "fetch" jj-fetch-popup)
   ("p" "push" jj-push-popup)]
  ["Essential commands"
   ("q" "Quit" jj-window-quit)])

(define-key jj-status-mode-map (kbd "q") #'jj-window-quit)
(define-key jj-status-mode-map (kbd "l") #'jj-status-log-popup)
(define-key jj-status-mode-map (kbd "d") #'jj-status-describe-popup)
(define-key jj-status-mode-map (kbd "a") #'jj-status-abandon-popup)
(define-key jj-status-mode-map (kbd "n") #'jj-status-new-popup)
(define-key jj-status-mode-map (kbd "f") #'jj-fetch-popup)
(define-key jj-status-mode-map (kbd "p") #'jj-push-popup)
(define-key jj-status-mode-map (kbd "?") #'jj-status-popup)
<<<<<<< HEAD

(evil-define-key 'normal jj-status-mode-map (kbd "q") #'jj-window-quit)
(evil-define-key 'normal jj-status-mode-map (kbd "l") #'jj-status-log-popup)
(evil-define-key 'normal jj-status-mode-map (kbd "d") #'jj-status-describe-popup)
(evil-define-key 'normal jj-status-mode-map (kbd "a") #'jj-status-abandon-popup)
(evil-define-key 'normal jj-status-mode-map (kbd "n") #'jj-status-new-popup)
(evil-define-key 'normal jj-status-mode-map (kbd "f") #'jj-fetch-popup)
(evil-define-key 'normal jj-status-mode-map (kbd "p") #'jj-push-popup)
(evil-define-key 'normal jj-status-mode-map (kbd "?") #'jj-status-popup)
(map! :leader :desc "jujutsu status" "j s" #'jj-status)
;;; jj.el ends here
=======
(define-key jj-status-mode-map (kbd "n") #'jj-status-next-item)
(define-key jj-status-mode-map (kbd "p") #'jj-status-prev-item)
(define-key jj-status-mode-map (kbd "RET") #'jj-status-show-diff)
(define-key jj-status-mode-map (kbd "s") #'jj-status-stage-file)
(define-key jj-status-mode-map (kbd "g") #'jj-status-refresh)

;;; jj.el ends here

;; Local Variables:
;; no-byte-compile: t
;; End:
>>>>>>> 56e187bd
<|MERGE_RESOLUTION|>--- conflicted
+++ resolved
@@ -835,15 +835,16 @@
       (while (re-search-forward "^#.*\n" nil t)
         (replace-match ""))
       (setq message (string-trim (buffer-string))))
-    
+
     (if (string-empty-p message)
-        (message "Aborting describe due to empty message")
-      (let ((cmd (concat "describe -m \"" (replace-regexp-in-string "\"" "\\\\\"" message) "\"")))
-        (jj--run-command cmd)
-        (message "Change described successfully")))
-    
-    (kill-buffer buffer)
-    (jj-status)))
+        (progn
+          (message "Aborting describe due to empty message")
+          (kill-buffer buffer)
+          (jj-status))
+      (jj--with-command (list "describe" "-m" message)
+        (message "Change described successfully")
+        (kill-buffer buffer)
+        (jj-status)))))
 
 (defun jj-describe-cancel ()
   "Cancel the describe operation."
@@ -853,43 +854,30 @@
   (jj-status))
 
 (defun jj-status-describe (args)
-  "Run jj describe with ARGS."
+  "Run jj describe with ARGS.
+If ARGS contains -m flag, use it directly.
+Otherwise, open a buffer in jj-describe-mode for editing the message."
   (interactive (list (transient-args 'jj-status-describe-popup)))
-<<<<<<< HEAD
-  (if (seq-find (lambda (arg) (string-prefix-p "-m=" arg)) args)
-      (let* ((cmd (concat "describe " (string-join args " "))))
-        (jj--run-command cmd)
-        (jj-status))
-    (let* ((buffer (get-buffer-create "*jj-describe*"))
-           (current-description (string-trim (jj--run-command "log --no-graph -r @ -T description"))))
-      (with-current-buffer buffer
-        (jj-describe-mode)
-        (erase-buffer)
-        (when (not (string-empty-p current-description))
-          (insert current-description)
-          (insert "\n"))
-        (insert "
-# Please enter the commit message for your changes. Lines starting
-# with '#' will be ignored, and an empty message aborts the describe.
-#
-# Current changes to describe:
-")
-        ;; Insert the status output as comments
-        (let ((status (jj--run-command "status")))
-          (dolist (line (split-string status "\n"))
-            (insert "# " line "\n")))
-        (goto-char (point-min)))
-      (switch-to-buffer buffer)
-      (message "Type C-c C-c to finish, C-c C-k to cancel"))))
-=======
-  (jj--with-command (cons "describe" args)
-    (jj-status)))
->>>>>>> 56e187bd
+  ;; Check if -m flag is present in args
+  (let ((has-message-flag (cl-find-if (lambda (arg) (string-prefix-p "-m=" arg)) args)))
+    (if has-message-flag
+        ;; Direct execution with -m flag
+        (jj--with-command (cons "describe" args)
+          (message "Change described successfully")
+          (jj-status))
+      ;; Open describe buffer for editing
+      (let ((buffer (get-buffer-create "*jj-describe*")))
+        (with-current-buffer buffer
+          (erase-buffer)
+          (insert "# Enter description for this change\n")
+          (insert "# Lines starting with # will be ignored\n")
+          (jj-describe-mode))
+        (switch-to-buffer buffer)))))
 
 (transient-define-prefix jj-status-describe-popup ()
   "Popup for jujutsu describe comand."
   ["Options"
-   ("-m" "Message" "-m" :reader (lambda (&rest _args) (read-string "Message: ")))]
+   ("-m" "Message" "-m=" :reader (lambda (_prompt _initial-input _history) (read-string "Message: ")))]
   ["Actions"
    ("d" "Describe" jj-status-describe)])
 
@@ -1012,10 +1000,10 @@
    ]
 
   ["Options"
-   ("-m" "Message" "-m" :reader (lambda (&rest _args) (read-string "Message: ")))
+   ("-m" "Message" "-m=" :reader (lambda (_prompt _initial-input _history) (read-string "Message: ")))
    ("-E" "Do not edit the newly created change" "--no-edit")
-   ("-b" "Insert the new change before the given commit" "--insert-before" :reader jj--revset-read)
-   ("-a" "Insert the new change after the given commit" "--insert-after" :reader jj--revset-read)
+   ("-b" "Insert the new change before the given commit" "--insert-before=" :reader jj--revset-read)
+   ("-a" "Insert the new change after the given commit" "--insert-after=" :reader jj--revset-read)
    ]
   ["Actions"
    ("n" "New" jj--new)]
@@ -1049,9 +1037,6 @@
 (transient-define-prefix jj-push-popup ()
   "Popup for jujutsu git push command"
   ["Options"
-<<<<<<< HEAD
-   ("-r" "The remote to push to" "--remote=" (lambda (&rest _args) (s-concat  "\"" (read-string "--remote ") "\"")))
-=======
    ("-b" "Push only this bookmark or bookmarks matchin a pattern" "--bookmark=" :reader (lambda (&rest _args) (read-string "--bookmark "))) ;;can be repeated
    ("-c" "Push this commit by creating a bookmark based on its change ID" "--change=" :reader (lambda (&rest _args) (read-string "--change "))) ;;can be repeated
    ("-r" "The remote to push to" "--remote=" :reader (lambda (&rest _args) (read-string "--remote ")))
@@ -1059,7 +1044,6 @@
    ("-t" "Push all tracked bookmarks" "--tracked")
    ("-N" "Push all new bookmarks" "--allow-new")
    ("-d" "Push all deleted bookmarks" "--deleted")
->>>>>>> 56e187bd
    ("-e" "Allow pushing commits with empty descriptions" "--allow-empty-description")
    ("-P" "Allow pushing commits that are private" "--allow-private")
    ]
@@ -1114,23 +1098,8 @@
 (define-key jj-status-mode-map (kbd "l") #'jj-status-log-popup)
 (define-key jj-status-mode-map (kbd "d") #'jj-status-describe-popup)
 (define-key jj-status-mode-map (kbd "a") #'jj-status-abandon-popup)
-(define-key jj-status-mode-map (kbd "n") #'jj-status-new-popup)
 (define-key jj-status-mode-map (kbd "f") #'jj-fetch-popup)
-(define-key jj-status-mode-map (kbd "p") #'jj-push-popup)
 (define-key jj-status-mode-map (kbd "?") #'jj-status-popup)
-<<<<<<< HEAD
-
-(evil-define-key 'normal jj-status-mode-map (kbd "q") #'jj-window-quit)
-(evil-define-key 'normal jj-status-mode-map (kbd "l") #'jj-status-log-popup)
-(evil-define-key 'normal jj-status-mode-map (kbd "d") #'jj-status-describe-popup)
-(evil-define-key 'normal jj-status-mode-map (kbd "a") #'jj-status-abandon-popup)
-(evil-define-key 'normal jj-status-mode-map (kbd "n") #'jj-status-new-popup)
-(evil-define-key 'normal jj-status-mode-map (kbd "f") #'jj-fetch-popup)
-(evil-define-key 'normal jj-status-mode-map (kbd "p") #'jj-push-popup)
-(evil-define-key 'normal jj-status-mode-map (kbd "?") #'jj-status-popup)
-(map! :leader :desc "jujutsu status" "j s" #'jj-status)
-;;; jj.el ends here
-=======
 (define-key jj-status-mode-map (kbd "n") #'jj-status-next-item)
 (define-key jj-status-mode-map (kbd "p") #'jj-status-prev-item)
 (define-key jj-status-mode-map (kbd "RET") #'jj-status-show-diff)
@@ -1141,5 +1110,4 @@
 
 ;; Local Variables:
 ;; no-byte-compile: t
-;; End:
->>>>>>> 56e187bd
+;; End: